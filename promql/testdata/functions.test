--- conflicted
+++ resolved
@@ -223,7 +223,6 @@
 
 clear
 
-<<<<<<< HEAD
 # Tests for vector, time and timestamp.
 load 10s
   metric 1 1
@@ -237,7 +236,6 @@
 eval instant at 10s timestamp(metric)
   {} 10
 
-=======
 # Tests for label_join.
 load 5m
   testmetric{src="a",src1="b",src2="c",dst="original-destination-value"} 0
@@ -276,7 +274,6 @@
 clear
 
 # Tests for vector.
->>>>>>> 6a767b73
 eval instant at 0m vector(1)
   {} 1
 
