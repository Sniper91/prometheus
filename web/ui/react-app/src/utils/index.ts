import moment from 'moment-timezone';

import { PanelOptions, PanelType, PanelDefaultOptions } from '../pages/graph/Panel';
import { PanelMeta } from '../pages/graph/PanelList';

export const generateID = (): string => {
  return `_${Math.random().toString(36).substr(2, 9)}`;
};

export const byEmptyString = (p: string): boolean => p.length > 0;

export const isPresent = <T>(obj: T): obj is NonNullable<T> => obj !== null && obj !== undefined;

export const escapeHTML = (str: string): string => {
  const entityMap: { [key: string]: string } = {
    '&': '&amp;',
    '<': '&lt;',
    '>': '&gt;',
    '"': '&quot;',
    "'": '&#39;',
    '/': '&#x2F;',
  };

  return String(str).replace(/[&<>"'/]/g, function (s) {
    return entityMap[s];
  });
};

export const metricToSeriesName = (labels: { [key: string]: string }): string => {
  if (labels === null) {
    return 'scalar';
  }
  let tsName = (labels.__name__ || '') + '{';
  const labelStrings: string[] = [];
  for (const label in labels) {
    if (label !== '__name__') {
      labelStrings.push(label + '="' + labels[label] + '"');
    }
  }
  tsName += labelStrings.join(', ') + '}';
  return tsName;
};

export const parseDuration = (durationStr: string): number | null => {
  if (durationStr === '') {
    return null;
  }
  if (durationStr === '0') {
    // Allow 0 without a unit.
    return 0;
  }

  const durationRE = new RegExp('^(([0-9]+)y)?(([0-9]+)w)?(([0-9]+)d)?(([0-9]+)h)?(([0-9]+)m)?(([0-9]+)s)?(([0-9]+)ms)?$');
  const matches = durationStr.match(durationRE);
  if (!matches) {
    return null;
  }

  let dur = 0;

  // Parse the match at pos `pos` in the regex and use `mult` to turn that
  // into ms, then add that value to the total parsed duration.
  const m = (pos: number, mult: number) => {
    if (matches[pos] === undefined) {
      return;
    }
    const n = parseInt(matches[pos]);
    dur += n * mult;
  };

  m(2, 1000 * 60 * 60 * 24 * 365); // y
  m(4, 1000 * 60 * 60 * 24 * 7); // w
  m(6, 1000 * 60 * 60 * 24); // d
  m(8, 1000 * 60 * 60); // h
  m(10, 1000 * 60); // m
  m(12, 1000); // s
  m(14, 1); // ms

  return dur;
};

export const formatDuration = (d: number): string => {
  let ms = d;
  let r = '';
  if (ms === 0) {
    return '0s';
  }

  const f = (unit: string, mult: number, exact: boolean) => {
    if (exact && ms % mult !== 0) {
      return;
    }
    const v = Math.floor(ms / mult);
    if (v > 0) {
      r += `${v}${unit}`;
      ms -= v * mult;
    }
  };

  // Only format years and weeks if the remainder is zero, as it is often
  // easier to read 90d than 12w6d.
  f('y', 1000 * 60 * 60 * 24 * 365, true);
  f('w', 1000 * 60 * 60 * 24 * 7, true);

  f('d', 1000 * 60 * 60 * 24, false);
  f('h', 1000 * 60 * 60, false);
  f('m', 1000 * 60, false);
  f('s', 1000, false);
  f('ms', 1, false);

  return r;
};

export function parseTime(timeText: string): number {
  return moment.utc(timeText).valueOf();
}

export function formatTime(time: number): string {
  return moment.utc(time).format('YYYY-MM-DD HH:mm:ss');
}

export const now = (): number => moment().valueOf();

export const humanizeDuration = (milliseconds: number): string => {
  const sign = milliseconds < 0 ? '-' : '';
  const unsignedMillis = milliseconds < 0 ? -1 * milliseconds : milliseconds;
  const duration = moment.duration(unsignedMillis, 'ms');
  const ms = Math.floor(duration.milliseconds());
  const s = Math.floor(duration.seconds());
  const m = Math.floor(duration.minutes());
  const h = Math.floor(duration.hours());
  const d = Math.floor(duration.asDays());
  if (d !== 0) {
    return `${sign}${d}d ${h}h ${m}m ${s}s`;
  }
  if (h !== 0) {
    return `${sign}${h}h ${m}m ${s}s`;
  }
  if (m !== 0) {
    return `${sign}${m}m ${s}s`;
  }
  if (s !== 0) {
    return `${sign}${s}.${ms}s`;
  }
  if (unsignedMillis > 0) {
    return `${sign}${unsignedMillis.toFixed(3)}ms`;
  }
  return '0s';
};

export const formatRelative = (startStr: string, end: number): string => {
  const start = parseTime(startStr);
  if (start < 0) {
    return 'Never';
  }
  return humanizeDuration(end - start) + ' ago';
};

const paramFormat = /^g\d+\..+=.+$/;

export const decodePanelOptionsFromQueryString = (query: string): PanelMeta[] => {
  if (query === '') {
    return [];
  }
  const urlParams = query.substring(1).split('&');

  return urlParams.reduce<PanelMeta[]>((panels, urlParam, i) => {
    const panelsCount = panels.length;
    const prefix = `g${panelsCount}.`;
    if (urlParam.startsWith(`${prefix}expr=`)) {
      const prefixLen = prefix.length;
      return [
        ...panels,
        {
          id: generateID(),
          key: `${panelsCount}`,
          options: urlParams.slice(i).reduce((opts, param) => {
            return param.startsWith(prefix) && paramFormat.test(param)
              ? { ...opts, ...parseOption(param.substring(prefixLen)) }
              : opts;
          }, PanelDefaultOptions),
        },
      ];
    }
    return panels;
  }, []);
};

export const parseOption = (param: string): Partial<PanelOptions> => {
  const [opt, val] = param.split('=');
  const decodedValue = decodeURIComponent(val.replace(/\+/g, ' '));
  switch (opt) {
    case 'expr':
      return { expr: decodedValue };

    case 'tab':
      return { type: decodedValue === '0' ? PanelType.Graph : PanelType.Table };

    case 'stacked':
      return { stacked: decodedValue === '1' };

    case 'show_exemplars':
      return { showExemplars: decodedValue === '1' };

    case 'range_input':
      const range = parseDuration(decodedValue);
      return isPresent(range) ? { range } : {};

    case 'end_input':
    case 'moment_input':
      return { endTime: parseTime(decodedValue) };

    case 'step_input':
      const resolution = parseInt(decodedValue);
      return resolution > 0 ? { resolution } : {};
  }
  return {};
};

export const formatParam =
  (key: string) =>
  (paramName: string, value: number | string | boolean): string => {
    return `g${key}.${paramName}=${encodeURIComponent(value)}`;
  };

export const toQueryString = ({ key, options }: PanelMeta): string => {
  const formatWithKey = formatParam(key);
  const { expr, type, stacked, range, endTime, resolution, showExemplars } = options;
  const time = isPresent(endTime) ? formatTime(endTime) : false;
  const urlParams = [
    formatWithKey('expr', expr),
    formatWithKey('tab', type === PanelType.Graph ? 0 : 1),
    formatWithKey('stacked', stacked ? 1 : 0),
    formatWithKey('show_exemplars', showExemplars ? 1 : 0),
    formatWithKey('range_input', formatDuration(range)),
    time ? `${formatWithKey('end_input', time)}&${formatWithKey('moment_input', time)}` : '',
    isPresent(resolution) ? formatWithKey('step_input', resolution) : '',
  ];
  return urlParams.filter(byEmptyString).join('&');
};

export const encodePanelOptionsToQueryString = (panels: PanelMeta[]): string => {
  return `?${panels.map(toQueryString).join('&')}`;
};

export const createExpressionLink = (expr: string): string => {
  return `../graph?g0.expr=${encodeURIComponent(expr)}&g0.tab=1&g0.stacked=0&g0.show_exemplars=0.g0.range_input=1h.`;
};
export const mapObjEntries = <T, key extends keyof T, Z>(
  o: T,
  cb: ([k, v]: [string, T[key]], i: number, arr: [string, T[key]][]) => Z
<<<<<<< HEAD
) => Object.entries(o).map(cb);

export const callAll =
  (...fns: Array<(...args: any) => void>) =>
  (...args: any) => {
=======
): Z[] => Object.entries(o).map(cb);

export const callAll =
  (
    // eslint-disable-next-line @typescript-eslint/no-explicit-any
    ...fns: Array<(...args: any) => void>
  ) =>
  // eslint-disable-next-line @typescript-eslint/no-explicit-any, @typescript-eslint/explicit-module-boundary-types
  (...args: any): void => {
>>>>>>> 218ea2eb
    // eslint-disable-next-line prefer-spread
    fns.filter(Boolean).forEach((fn) => fn.apply(null, args));
  };

<<<<<<< HEAD
export const parsePrometheusFloat = (value: string): number | string => {
=======
export const parsePrometheusFloat = (value: string): string | number => {
>>>>>>> 218ea2eb
  if (isNaN(Number(value))) {
    return value;
  } else {
    return Number(value);
  }
};<|MERGE_RESOLUTION|>--- conflicted
+++ resolved
@@ -249,13 +249,6 @@
 export const mapObjEntries = <T, key extends keyof T, Z>(
   o: T,
   cb: ([k, v]: [string, T[key]], i: number, arr: [string, T[key]][]) => Z
-<<<<<<< HEAD
-) => Object.entries(o).map(cb);
-
-export const callAll =
-  (...fns: Array<(...args: any) => void>) =>
-  (...args: any) => {
-=======
 ): Z[] => Object.entries(o).map(cb);
 
 export const callAll =
@@ -265,16 +258,11 @@
   ) =>
   // eslint-disable-next-line @typescript-eslint/no-explicit-any, @typescript-eslint/explicit-module-boundary-types
   (...args: any): void => {
->>>>>>> 218ea2eb
     // eslint-disable-next-line prefer-spread
     fns.filter(Boolean).forEach((fn) => fn.apply(null, args));
   };
 
-<<<<<<< HEAD
-export const parsePrometheusFloat = (value: string): number | string => {
-=======
 export const parsePrometheusFloat = (value: string): string | number => {
->>>>>>> 218ea2eb
   if (isNaN(Number(value))) {
     return value;
   } else {
